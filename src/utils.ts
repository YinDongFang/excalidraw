--- conflicted
+++ resolved
@@ -613,16 +613,6 @@
   };
 };
 
-<<<<<<< HEAD
-export const getCustomElementConfig = (
-  customElementConfig: ExcalidrawProps["customElementsConfig"],
-  customType: string,
-) => {
-  if (!customElementConfig) {
-    return null;
-  }
-  return customElementConfig.find((config) => config.customType === customType);
-=======
 export const isPrimitive = (val: any) => {
   const type = typeof val;
   return val == null || (type !== "object" && type !== "function");
@@ -634,5 +624,14 @@
   } catch (error) {
     return "iframe";
   }
->>>>>>> 1331cffe
+};
+
+export const getCustomElementConfig = (
+  customElementConfig: ExcalidrawProps["customElementsConfig"],
+  customType: string,
+) => {
+  if (!customElementConfig) {
+    return null;
+  }
+  return customElementConfig.find((config) => config.customType === customType);
 };